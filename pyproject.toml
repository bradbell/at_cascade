# SPDX-License-Identifier: AGPL-3.0-or-later
# SPDX-FileCopyrightText: University of Washington <https://www.washington.edu>
# SPDX-FileContributor: 2021-24 Bradley M. Bell
# ----------------------------------------------------------------------------
# https://setuptools.pypa.io/en/latest/userguide/pyproject_config.html
#
[build-system]
requires = ["setuptools", "setuptools-scm"]
build-backend = "setuptools.build_meta"
# ----------------------------------------------------------------------------
[project]
name              = 'at_cascade'
<<<<<<< HEAD
version           = '2024.8.22'
=======
version           = '2024.9.6'
>>>>>>> 7cb076ac
description       = 'Cascading dismod_at from parent to child regions'
license           = { text = 'AGPL-3.0-or-later' }
requires-python   = '>=3.8'
authors = [
  {name  = 'Bradley M. Bell', email = 'bradbell@seanet.com'},
]
#
# see https://pypi.org/classifiers/
classifiers       = [
   'Programming Language :: Python :: 3',
   'License :: OSI Approved :: GNU Affero General Public License v3 or later (AGPLv3+)',
   'Operating System :: OS Independent',
]
dependencies = [
  'dismod_at',
  'numpy',
  'scipy',
]

[tool.setuptools]
packages = [ 'at_cascade' ]

[project.urls]
'Homepage'    = 'https://at-cascade.readthedocs.io'
'Bug Tracker' = 'https://github.com/bradbell/at_cascade/issues'<|MERGE_RESOLUTION|>--- conflicted
+++ resolved
@@ -10,11 +10,7 @@
 # ----------------------------------------------------------------------------
 [project]
 name              = 'at_cascade'
-<<<<<<< HEAD
-version           = '2024.8.22'
-=======
 version           = '2024.9.6'
->>>>>>> 7cb076ac
 description       = 'Cascading dismod_at from parent to child regions'
 license           = { text = 'AGPL-3.0-or-later' }
 requires-python   = '>=3.8'

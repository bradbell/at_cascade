# SPDX-License-Identifier: AGPL-3.0-or-later
# SPDX-FileCopyrightText: University of Washington <https://www.washington.edu>
# SPDX-FileContributor: 2021-24 Bradley M. Bell
# ----------------------------------------------------------------------------
{xrst_begin at_cascade}
{xrst_spell
   pypi
   url
}

Cascading Dismod_at Analysis From Parent To Child Regions
#########################################################

Version
*******
<<<<<<< HEAD
at_cascade-2024.8.22
=======
at_cascade-2024.9.6
>>>>>>> 7cb076ac

Git Repository
**************
`<https://github.com/bradbell/at_cascade>`_

Install
*******
This package is currently under heavy development and
it is suggest that you use the testing repository version.
Search for ``at_cascade`` on `test.pypi <https://test.pypi.org>`_
to determine the date corresponding to this version.
The commands below install the at_cascade dependencies and then replace
at_cascade using its most recent test version::

   pip install at_cascade
   pip uninstall -y at_cascade
   pip install --index-url https://test.pypi.org/simple/ at_cascade

On some systems you may need to replace ``pip`` by ``pip3`` .


Children
********
{xrst_toc_table
   xrst/glossary.xrst
   xrst/all_node_db.xrst
   example/example.xrst
   at_cascade/__init__.py
   at_cascade/csv/__init__.py
   xrst/wish_list.xrst
   xrst/release_notes.xrst
   xrst/math.xrst
   xrst/bib.xrst
}

{xrst_end at_cascade}<|MERGE_RESOLUTION|>--- conflicted
+++ resolved
@@ -13,11 +13,7 @@
 
 Version
 *******
-<<<<<<< HEAD
-at_cascade-2024.8.22
-=======
 at_cascade-2024.9.6
->>>>>>> 7cb076ac
 
 Git Repository
 **************

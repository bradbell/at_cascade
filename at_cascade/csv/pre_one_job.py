--- conflicted
+++ resolved
@@ -86,7 +86,6 @@
 to *pre_database* are generated, in the same directory as *pre_database* ;
 i.e., the prediction directory
 
-<<<<<<< HEAD
 number_sample_predict
 *********************
 This integer option specifies the number of samples generated for each
@@ -94,14 +93,13 @@
 :ref:`csv.predict@Input Files@option_predict.csv@number_sample_predict`. The
 default value is :ref:`csv.fit@Input Files@option_fit.csv@number_sample` from
 :ref:`csv.fit@Input Files@option_fit.csv`.
-=======
+
 zero_meas_value
 ***************
 If zero_meas_value,
 the value zero is used for the meas_value covariate multipliers.
 This predicts what the mean of the corresponding data would be if
 there were no measurement value covariate effects.
->>>>>>> d00db6f1
 
 Csv Output Files
 ****************
